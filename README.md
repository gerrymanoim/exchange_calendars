--- conflicted
+++ resolved
@@ -261,14 +261,10 @@
 | Tallinn Stock Exchange          | XTAL     | Estonia        | 4.11          | https://nasdaqbaltic.com                                     |
 | Riga Stock Exchange             | XRIS     | Latvia         | 4.11          | https://nasdaqbaltic.com                                     |
 | Vilnius Stock Exchange          | XLIT     | Lithuania      | 4.11          | https://nasdaqbaltic.com                                     |
-<<<<<<< HEAD
-| Ljubljana Stock Exchange        | XLJU     | Slovenia       | 4.12          | https://ljse.si/en                                           |
-=======
 | Cyprus Stock Exchange           | XCYS     | Cyprus         | 4.11.1        | https://www.cse.com.cy/en-GB/home                            |
 | Bermuda Stock Exchange          | XBDA     | Bermuda        | 4.11.1        | https://www.bsx.com                                          |
 | Zagreb Stock Exchange           | XZAG     | Croatia        | 4.11.1        | https://www.zse.hr/en                                        |
-
->>>>>>> 95fb5afc
+| Ljubljana Stock Exchange        | XLJU     | Slovenia       | 4.11.2        | https://ljse.si/en                                           |
 
 > Note that exchange calendars are defined by their [ISO-10383](https://www.iso20022.org/10383/iso-10383-market-identifier-codes) market identifier code.
 
