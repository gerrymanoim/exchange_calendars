--- conflicted
+++ resolved
@@ -261,12 +261,10 @@
 | Tallinn Stock Exchange          | XTAL     | Estonia        | 4.11          | https://nasdaqbaltic.com                                     |
 | Riga Stock Exchange             | XRIS     | Latvia         | 4.11          | https://nasdaqbaltic.com                                     |
 | Vilnius Stock Exchange          | XLIT     | Lithuania      | 4.11          | https://nasdaqbaltic.com                                     |
-<<<<<<< HEAD
+| Cyprus Stock Exchange           | XCYS     | Cyprus         | 4.12          | https://www.cse.com.cy/en-GB/home                            |
+| Bermuda Stock Exchange          | XBDA     | Bermuda        | 4.12          | https://www.bsx.com                                          |
 | Zagreb Stock Exchange           | XZAG     | Croatia        | 4.12          | https://www.zse.hr/en                                        |
-=======
-| Cyprus Stock Exchange           | XCYS     | Cyprus         | 4.12          | https://www.cse.com.cy/en-GB/home                            |
->>>>>>> af0a4e1c
-| Bermuda Stock Exchange          | XBDA     | Bermuda        | 4.12          | https://www.bsx.com                                          |
+
 
 > Note that exchange calendars are defined by their [ISO-10383](https://www.iso20022.org/10383/iso-10383-market-identifier-codes) market identifier code.
 
