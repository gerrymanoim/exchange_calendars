--- conflicted
+++ resolved
@@ -258,11 +258,8 @@
 | Hamburg Stock Exchange          | XHAM     | Germany        | 4.5.5         | https://www.boerse-hamburg.de                                |
 | Duesseldorf Stock Exchange      | XDUS     | Germany        | 4.5.5         | https://www.boerse-duesseldorf.de                            |
 | Luxembourg Stock Exchange       | XLUX     | Luxembourg     | 4.8           | https://www.luxse.com/                                       |
-<<<<<<< HEAD
 | Tallinn Stock Exchange          | XTAL     | Estonia        | 4.11          | https://nasdaqbaltic.com                                     |
-=======
 | Vilnius Stock Exchange          | XLIT     | Lithuania      | 4.11          | https://nasdaqbaltic.com                                     |
->>>>>>> 4d850168
 
 > Note that exchange calendars are defined by their [ISO-10383](https://www.iso20022.org/10383/iso-10383-market-identifier-codes) market identifier code.
 
